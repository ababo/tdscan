--- conflicted
+++ resolved
@@ -1,10 +1,7 @@
-<<<<<<< HEAD
-use indexmap::map::IndexMap;
-=======
 use image::codecs::jpeg::JpegEncoder;
 use image::codecs::png::{CompressionType, FilterType, PngEncoder};
 use image::ImageEncoder;
->>>>>>> 6a3428b8
+use indexmap::map::IndexMap;
 use log::info;
 use structopt::StructOpt;
 use uuid::Uuid;
@@ -193,7 +190,6 @@
     }
 }
 
-<<<<<<< HEAD
 #[allow(dead_code)]
 pub fn dbg_read_scans_by_cmd(
     cmd: &BuildViewCommand,
@@ -264,7 +260,8 @@
     );
 
     mesh
-=======
+}
+
 fn create_non_textured_element(
     params: &BuildViewParams,
     mesh: &Mesh,
@@ -387,5 +384,4 @@
     }
 
     Ok((view, state))
->>>>>>> 6a3428b8
 }